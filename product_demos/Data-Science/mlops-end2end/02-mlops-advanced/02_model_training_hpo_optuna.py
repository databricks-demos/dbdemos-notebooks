# Databricks notebook source
# MAGIC %md
# MAGIC # HPO Model Training using Optuna & MLflow
# MAGIC
# MAGIC We'll run a couple of trainings to test different models
# MAGIC
# MAGIC <img src="https://github.com/databricks-demos/dbdemos-resources/blob/main/images/product/mlops/advanced/banners/mlflow-uc-end-to-end-advanced-2-v2.png?raw=True" width="1200">
# MAGIC
# MAGIC <!-- Collect usage data (view). Remove it to disable collection. View README for more details.  -->
# MAGIC <img width="1px" src="https://www.google-analytics.com/collect?v=1&gtm=GTM-NKQ8TT7&tid=UA-163989034-1&cid=555&aip=1&t=event&ec=field_demos&ea=display&dp=%2F42_field_demos%2Ffeatures%2Fmlops%2F02_auto_ml&dt=MLOPS">
# MAGIC <!-- [metadata={"description":"MLOps end2end workflow: Auto-ML notebook",
# MAGIC  "authors":["quentin.ambard@databricks.com"],
# MAGIC  "db_resources":{},
# MAGIC   "search_tags":{"vertical": "retail", "step": "Data Engineering", "components": ["auto-ml"]},
# MAGIC                  "canonicalUrl": {"AWS": "", "Azure": "", "GCP": ""}}] -->

# COMMAND ----------

# MAGIC %md
# MAGIC Last environment tested:
# MAGIC ```
<<<<<<< HEAD
# MAGIC databricks-feature-engineering==0.13.0a8
# MAGIC mlflow==3.3.2
# MAGIC optuna>=4.4.0
# MAGIC DBR/MLR16.4LTS (Recommended - Non-Autoscaling Cluster) OR Serverless v2
=======
# MAGIC databricks-feature-engineering==0.13.0a5
# MAGIC mlflow==3.3.0
# MAGIC optuna==4.5.0
>>>>>>> 74028110
# MAGIC ```

# COMMAND ----------

<<<<<<< HEAD
# MAGIC %pip install --quiet databricks-feature-engineering>=0.13.0a8 mlflow --upgrade lightgbm optuna
=======
# MAGIC %pip install --quiet databricks-feature-engineering>=0.13.0a5 mlflow --upgrade lightgbm optuna
>>>>>>> 74028110
# MAGIC
# MAGIC
# MAGIC %restart_python

# COMMAND ----------

# MAGIC %run ../_resources/00-setup $adv_mlops=true

# COMMAND ----------

# MAGIC %md
# MAGIC ## Create/Construct Training Set
# MAGIC Load data directly from feature store
# MAGIC

# COMMAND ----------

display(spark.table("advanced_churn_feature_table"))

# COMMAND ----------

# MAGIC %md
# MAGIC
# MAGIC We'll also use specific feature functions for on-demand features.
# MAGIC
# MAGIC Recall that we have defined the `avg_price_increase` feature function in the [feature engineering notebook]($./01_feature_engineering)

# COMMAND ----------

# MAGIC %sql
# MAGIC DESCRIBE FUNCTION avg_price_increase

# COMMAND ----------

# MAGIC %md
# MAGIC Create feature specifications.
# MAGIC
# MAGIC The feature lookup definition specifies the tables to use as feature tables and the key to lookup feature values.
# MAGIC
# MAGIC The feature function definition specifies which columns from the feature table are bound to the function inputs.
# MAGIC
# MAGIC The Feature Engineering client will use these values to create a training specification that's used to assemble the training dataset from the labels table and the feature table.

# COMMAND ----------

# DBTITLE 1,Define feature lookups
from databricks.feature_store import FeatureFunction, FeatureLookup


feature_lookups_n_functions = [
    FeatureLookup(
      table_name=f"{catalog}.{db}.advanced_churn_feature_table",
      lookup_key=["customer_id"],
      timestamp_lookup_key="transaction_ts"
    ),
    FeatureFunction(
      udf_name=f"{catalog}.{db}.avg_price_increase",
      input_bindings={
        "monthly_charges_in" : "monthly_charges",
        "tenure_in" : "tenure",
        "total_charges_in" : "total_charges"
      },
      output_name="avg_price_increase"
    )
]

# COMMAND ----------

# MAGIC %md
# MAGIC
# MAGIC Read the label table.

# COMMAND ----------

# DBTITLE 1,Pull labels to use for training/validating/testing
labels_df = spark.read.table(f"advanced_churn_label_table")

# Set variable for label column. This will be used within the training code.
label_col = "churn"
pos_label = "Yes"

# COMMAND ----------

# DBTITLE 1,filter/ensure we take latest label for every customer
from pyspark.sql.functions import col, last, max


latest_customer_ids_df = labels_df \
    .groupBy("customer_id") \
    .agg(
        max("transaction_ts").alias("transaction_ts"),
        last(label_col).alias(label_col),
        last("split").alias("split")
    )

# display(latest_customer_ids_df)

# COMMAND ----------

# MAGIC %md
# MAGIC ### Define training set specifications
# MAGIC
# MAGIC This contains information on how the training set should be assembled from the label table, feature table, and feature function using the FE ([AWS](https://docs.databricks.com/aws/en/machine-learning/feature-store/python-api)|[Azure](https://learn.microsoft.com/en-us/azure/databricks/machine-learning/feature-store/python-api)|[GCP](https://docs.databricks.com/gcp/en/machine-learning/feature-store/python-api))`create_training_set()` method
# MAGIC
# MAGIC One can use [Point-In-Time](https://docs.databricks.com/aws/en/machine-learning/feature-store/time-series) feature/label joins.

# COMMAND ----------

# DBTITLE 1,Create Training specifications
from databricks.feature_engineering import FeatureEngineeringClient
from datetime import timedelta


fe = FeatureEngineeringClient()

# Create Feature specifications object
training_set_specs = fe.create_training_set(
  df=latest_customer_ids_df, # DataFrame with lookup keys and label/target (+ any other input)
  label="churn",
  feature_lookups=feature_lookups_n_functions,
  exclude_columns=["customer_id", "transaction_ts"],
  exclude_null_labels=True,
  # lookback_window=timedelta(days=1), # Set to None for no lookback window
)

# COMMAND ----------

# MAGIC %md
# MAGIC
# MAGIC With the training set specification, we can now build the training dataset.
# MAGIC
# MAGIC `training_set_specs.load_df()` returns a pySpark dataframe. We will convert it to a Pandas dataframe.

# COMMAND ----------

# DBTITLE 1,Load training set as Pandas dataframe
# Load as spark dataframes, filter for train/test and convert to pandas dataframes
training_pdf = training_set_specs.load_df().filter("split == 'train'").drop("split").toPandas()
test_pdf = training_set_specs.load_df().filter("split == 'test'").drop("split").toPandas()

# Training
X_train, Y_train = (training_pdf.drop(label_col, axis=1), training_pdf[label_col])

# Same held-out set for every training run for repro and ensuring fair comparison between runs
X_test, Y_test = (test_pdf.drop(label_col, axis=1), test_pdf[label_col])

# COMMAND ----------

# MAGIC %md
# MAGIC ## Preprocessors

# COMMAND ----------

# MAGIC %md
# MAGIC ### Boolean columns
# MAGIC For each column, impute missing values and then convert into ones and zeros.

# COMMAND ----------

from sklearn.compose import ColumnTransformer
from sklearn.impute import SimpleImputer
from sklearn.pipeline import Pipeline
from sklearn.preprocessing import FunctionTransformer
from sklearn.preprocessing import OneHotEncoder as SklearnOneHotEncoder


bool_imputers = []

bool_pipeline = Pipeline(steps=[
    ("cast_type", FunctionTransformer(lambda df: df.astype(object))),
    ("imputers", ColumnTransformer(bool_imputers, remainder="passthrough")),
    ("onehot", SklearnOneHotEncoder(handle_unknown="ignore", drop="first")),
])

bool_transformers = [("boolean", bool_pipeline, ["gender", "phone_service", "dependents", "senior_citizen", "paperless_billing", "partner"])]

# COMMAND ----------

# MAGIC %md
# MAGIC ### Numerical columns
# MAGIC
# MAGIC Missing values for numerical columns are imputed with the mean by default.

# COMMAND ----------

from sklearn.preprocessing import StandardScaler


num_imputers = []
num_imputers.append(("impute_mean", SimpleImputer(), ["avg_price_increase", "monthly_charges", "num_optional_services", "tenure", "total_charges"]))

numerical_pipeline = Pipeline(steps=[
    ("converter", FunctionTransformer(lambda df: df.apply(pd.to_numeric, errors='coerce'))),
    ("imputers", ColumnTransformer(num_imputers)),
    ("standardizer", StandardScaler()),
])

numerical_transformers = [("numerical", numerical_pipeline, ["monthly_charges", "total_charges", "avg_price_increase", "tenure", "num_optional_services"])]

# COMMAND ----------

# MAGIC %md
# MAGIC ### Categorical columns

# COMMAND ----------

# MAGIC %md
# MAGIC #### Low-cardinality categoricals
# MAGIC Convert each low-cardinality categorical column into multiple binary columns through one-hot encoding.
# MAGIC For each input categorical column (string or numeric), the number of output columns is equal to the number of unique values in the input column.

# COMMAND ----------

one_hot_imputers = []
one_hot_pipeline = Pipeline(steps=[
    ("imputers", ColumnTransformer(one_hot_imputers, remainder="passthrough")),
    ("one_hot_encoder", SklearnOneHotEncoder(handle_unknown="ignore")),
])

categorical_one_hot_transformers = [("onehot", one_hot_pipeline, ["contract", "device_protection", "internet_service", "multiple_lines", "online_backup", "online_security", "payment_method", "streaming_movies", "streaming_tv", "tech_support"])]

# COMMAND ----------

from sklearn.compose import ColumnTransformer


transformers = bool_transformers + numerical_transformers + categorical_one_hot_transformers
preprocessor = ColumnTransformer(transformers, remainder="drop", sparse_threshold=0)

# COMMAND ----------

# MAGIC %md
# MAGIC ## Scaling up Hyper-Parameter-Optimization (HPO) with Optuna, Spark and MLflow
# MAGIC
# MAGIC Optuna is an advanced hyperparameter optimization framework designed specifically for machine learning tasks. Here are the key ways Optuna conducts hyperparameter optimization primarly via:
# MAGIC
# MAGIC 1. Sampling Algorithms:
# MAGIC     1. **Tree-structured Parzen Estimator (Default)** - Bayesian optimization to efficiently search the hyperparameter space.
# MAGIC     2. Random Sampling - Randomly samples hyperparameter values from the search space.
# MAGIC     3. CMA-ES (Covariance Matrix Adaptation Evolution Strategy) - An evolutionary algorithm for difficult non-linear non-convex optimization problems.
# MAGIC     4. Grid Search - Exhaustively searches through a manually specified subset of the hyperparameter space.
# MAGIC     5. Quasi-Monte Carlo sampling - Uses low-discrepancy sequences to sample the search space more uniformly than pure random sampling.
# MAGIC     6. NSGA-II (Non-dominated Sorting Genetic Algorithm II) - A multi-objective optimization algorithm.
# MAGIC     7. Gaussian Process-based sampling (i.e. Kriging) - Uses Gaussian processes for Bayesian optimization.
# MAGIC     8. Optuna also allows implementing custom samplers by inheriting from the `BaseSampler` class.
# MAGIC 2. Pruning: Optuna implements pruning algorithms to early-stop unpromising trials
# MAGIC 3. Study Object: Users create a "study" object that manages the optimization process. The study.optimize() method is called to start the optimization, specifying the objective function and number of trials.
# MAGIC 4. Parallel Execution: Optuna scales to parallel execution on a single node and multi-node.
# MAGIC
# MAGIC
# MAGIC We will leverage the new `MLflowStorage` and `MlflowSparkStudy` objects.
<<<<<<< HEAD
# MAGIC We will leverage the new `MLflowStorage` and `MlflowSparkStudy` objects.
=======
>>>>>>> 74028110

# COMMAND ----------

# MAGIC %md
# MAGIC ### Define objective/loss function and search space to optimize
# MAGIC The search space here is defined by calling functions such as `suggest_categorical`, `suggest_float`, `suggest_int` for the Trial object that is passed to the objective function. Optuna allows to define the search space dynamically.
# MAGIC
# MAGIC Refer to the documentation for:
# MAGIC * [optuna.samplers](https://optuna.readthedocs.io/en/stable/reference/samplers/index.html) for the choice of samplers
# MAGIC * [optuna.pruners](https://optuna.readthedocs.io/en/stable/reference/pruners.html) for the choice of pruners
# MAGIC * [optuna.trial.Trial](https://optuna.readthedocs.io/en/stable/reference/generated/optuna.trial.Trial.html) for a full list of functions supported to define a hyperparameter search space.

# COMMAND ----------

import optuna
from lightgbm import LGBMClassifier
from sklearn.ensemble import RandomForestClassifier
from sklearn.linear_model import LogisticRegression
from sklearn.metrics import f1_score
from sklearn.model_selection import train_test_split


class ObjectiveOptuna(object):
  """
  a callable class for implementing the objective function. It takes the training dataset by a constructor's argument
  instead of loading it in each trial execution. This will speed up the execution of each trial
  """
  def __init__(self, X_train_in:pd.DataFrame, Y_train_in:pd.Series, preprocessor_in: ColumnTransformer, rng_seed:int=2025, pos_label_in:str=pos_label):
    """
    X_train_in: features
    Y_train_in: label
    """

    # Set pre-processing pipeline
    self.preprocessor = preprocessor_in
    self.rng_seed = rng_seed
    self.pos_label = pos_label_in

    # Split into training and validation set
    X_train, X_val, Y_train, Y_val = train_test_split(X_train_in, Y_train_in, test_size=0.1, random_state=rng_seed)

    self.X_train = X_train
    self.Y_train = Y_train
    self.X_val = X_val
    self.Y_val = Y_val
    
  def __call__(self, trial):
    """
    Wrapper call containing data processing pipeline, training and hyperparameter tuning code.
    The function returns the weighted F1 accuracy metric to maximize in this case.
    """

    # Define list of classifiers to test
    classifier_name = trial.suggest_categorical("classifier", ["LogisticRegression", "RandomForest", "LightGBM"])
    
    if classifier_name == "LogisticRegression":
      # Optimize tolerance and C hyperparameters
      lr_C = trial.suggest_float("C", 1e-2, 1, log=True)
      lr_tol = trial.suggest_float('tol' , 1e-6 , 1e-3, step=1e-6)
      classifier_obj = LogisticRegression(C=lr_C, tol=lr_tol, random_state=self.rng_seed)

    elif classifier_name == "RandomForest":
      # Optimize number of trees, tree depth, min_sample split and leaf hyperparameters
      n_estimators = trial.suggest_int("n_estimators", 10, 200, log=True)
      max_depth = trial.suggest_int("max_depth", 3, 10)
      min_samples_split = trial.suggest_int("min_samples_split", 2, 10)
      min_samples_leaf = trial.suggest_int("min_samples_leaf", 1, 10)
      classifier_obj = RandomForestClassifier(n_estimators=n_estimators, max_depth=max_depth,
                                              min_samples_split=min_samples_split, min_samples_leaf=min_samples_leaf, random_state=self.rng_seed)

    elif classifier_name == "LightGBM":
      # Optimize number of trees, tree depth, learning rate and maximum number of bins hyperparameters
      n_estimators = trial.suggest_int("n_estimators", 10, 200, log=True)
      max_depth = trial.suggest_int("max_depth", 3, 10)
      learning_rate = trial.suggest_float("learning_rate", 1e-2, 0.9)
      max_bin = trial.suggest_int("max_bin", 2, 256)
      num_leaves = trial.suggest_int("num_leaves", 2, 256),
      classifier_obj = LGBMClassifier(force_row_wise=True, verbose=-1,
                                      n_estimators=n_estimators, max_depth=max_depth, learning_rate=learning_rate, max_bin=max_bin, num_leaves=num_leaves, random_state=self.rng_seed)
      
<<<<<<< HEAD
    # Assemble the pipeline
    this_model = Pipeline(steps=[("preprocessor", self.preprocessor), ("classifier", classifier_obj)])

    # Fit the model
    mlflow.sklearn.autolog(disable=True) # Disable mlflow autologging to avoid logging artifacts for every run
    
    this_model.fit(self.X_train, self.Y_train)
=======
    try:
      # Assemble the pipeline
      this_model = Pipeline(steps=[("preprocessor", self.preprocessor), ("classifier", classifier_obj)])

      # Fit the model
      mlflow.sklearn.autolog(disable=True) # Disable mlflow autologging to avoid logging artifacts for every run
      
      this_model.fit(self.X_train, self.Y_train)
>>>>>>> 74028110

      # Predict on validation set
      y_val_pred = this_model.predict(self.X_val)

      # Calculate and return F1-Score
      f1_score_binary= f1_score(self.Y_val, y_val_pred, average="binary", pos_label=self.pos_label)

      return f1_score_binary
    
    except Exception as e:
      print(e)
      return float("-inf")

# COMMAND ----------

# DBTITLE 1,Define the Sampler
optuna_sampler = optuna.samplers.TPESampler(
  seed=2025 # Random Number Generator seed
)

# COMMAND ----------

# DBTITLE 1,Define the Pruner
from optuna.pruners import BasePruner


class NoneValuePruner(BasePruner):
  """Custom Pruner to ignore failed trials with None value."""

  def prune(self, study, trial):
<<<<<<< HEAD
    # If the trial's value is None, prune it
    if trial.value is None:
      return True
      
    else:
      return False
=======
    def prune(self, study, trial):
        # If the trial's value is None, prune it
        if trial.value is None:
            return True
        return False
>>>>>>> 74028110

# COMMAND ----------

# MAGIC %md
# MAGIC #### Quick test/debug locally

# COMMAND ----------

objective_fn = ObjectiveOptuna(X_train, Y_train, preprocessor, pos_label_in=pos_label)
<<<<<<< HEAD

# COMMAND ----------

# DBTITLE 1,without mlflow
study_debug = optuna.create_study(direction="maximize", study_name="test_debug", sampler=optuna_sampler, pruner= NoneValuePruner())
study_debug.optimize(objective_fn, n_trials=4, n_jobs=-1)
=======
study_debug = optuna.create_study(direction="maximize", study_name="test_debug", sampler=optuna_sampler, pruner= NoneValuePruner())
study_debug.optimize(objective_fn, n_trials=8, n_jobs=-1)
>>>>>>> 74028110

# COMMAND ----------

print("Best trial:")
best_trial = study_debug.best_trial
print(f"  F1_score: {best_trial.value}")
print("  Params: ")
for key, value in best_trial.params.items():
    print(f"    {key}: {value}")

# COMMAND ----------

# MAGIC %md
# MAGIC ### Using native `MLFlow.spark.optuna` flavor: Create a shared storage for distributed optimization
# MAGIC With `MlflowStorage`, the MLflow Tracking Server can serve as the storage backend. See documentation for [AWS](https://docs.databricks.com/aws/en/machine-learning/automl-hyperparam-tuning/optuna)|[Azure](https://learn.microsoft.com/en-us/azure/databricks/machine-learning/automl-hyperparam-tuning/optuna)|[GCP](https://docs.databricks.com/gcp/en/machine-learning/automl-hyperparam-tuning/optuna).
# MAGIC
# MAGIC **TO-DO:** Update function to rename objective loss metric to `val_f1_score` once this will be supported (now loss metric is logged as `value`)

# COMMAND ----------

# DBTITLE 1,Point/Set experiment
experiment_name = f"{xp_path}/{xp_name}" # Point to given experiment (Staging/Prod)
# experiment_name = dbutils.notebook.entry_point.getDbutils().notebook().getContext().notebookPath().get() # Point to local/notebook experiment (Dev)

try:
  print(f"Loading experiment: {experiment_name}")
  experiment_id = mlflow.get_experiment_by_name(experiment_name).experiment_id

<<<<<<< HEAD

=======
>>>>>>> 74028110
except Exception as e:
  print(f"Creating experiment: {experiment_name}")
  experiment_id = mlflow.create_experiment(name=experiment_name, tags={"dbdemos":"advanced"})

# COMMAND ----------

import mlflow
from mlflow.optuna.storage import MlflowStorage
from mlflow.pyspark.optuna.study import MlflowSparkStudy


mlflow.set_experiment(f"{xp_path}/{xp_name}")
print(f"Set experiment to: {xp_name}")

mlflow_storage = MlflowStorage(experiment_id=experiment_id)

# COMMAND ----------

# MAGIC %md
# MAGIC ### Quick test/debug locally
# MAGIC with MLFlow

# COMMAND ----------

mlflow_optuna_study_debug = MlflowSparkStudy(
  pruner= NoneValuePruner(),
  sampler=optuna_sampler,
  study_name="mlflow-smoke-test",
  storage=mlflow_storage,
)
mlflow_optuna_study_debug._directions = ["maximize"]

<<<<<<< HEAD
mlflow_optuna_study_debug.optimize(objective_fn, n_trials=8, n_jobs=4)
=======
mlflow_optuna_study_debug.optimize(objective_fn, n_trials=4, n_jobs=-1)
>>>>>>> 74028110

# COMMAND ----------

# MAGIC %md
# MAGIC ### Main training function

# COMMAND ----------

display(X_train)

# COMMAND ----------

import warnings
import pandas as pd
from mlflow.types.utils import _infer_schema
from mlflow.exceptions import MlflowException
from mlflow.models import Model
from mlflow.pyfunc import PyFuncModel
from mlflow import pyfunc


<<<<<<< HEAD
def optuna_hpo_fn(n_trials: int, X_train: pd.DataFrame, Y_train: pd.Series, X_test: pd.DataFrame, Y_test: pd.Series, training_set_specs_in, preprocessor_in: ColumnTransformer, experiment_id: str, pos_label_in: str = pos_label, rng_seed_in: int = 2025, run_name:str = "spark-mlflow-tuning", optuna_sampler_in: optuna.samplers.TPESampler = optuna_sampler, optuna_pruner_in: optuna.pruners.BasePruner = None, n_jobs: int = 4) -> optuna.study.study.Study:
    """
    Increasing `n_jobs` may cause experiment to fail due to failed trials which return None and can't be pruned/caught in parallel mode
    """
=======
def optuna_hpo_fn(n_trials: int, X_train: pd.DataFrame, Y_train: pd.Series, X_test: pd.DataFrame, Y_test: pd.Series, training_set_specs_in, preprocessor_in: ColumnTransformer, experiment_id: str, pos_label_in: str = pos_label, rng_seed_in: int = 2025, run_name:str = "spark-mlflow-tuning", optuna_sampler_in: optuna.samplers.TPESampler = optuna_sampler, optuna_pruner_in: optuna.pruners.BasePruner = None) -> optuna.study.study.Study:
>>>>>>> 74028110

    # Kick distributed HPO as nested runs
    objective_fn = ObjectiveOptuna(X_train, Y_train, preprocessor_in, rng_seed_in, pos_label_in)
    mlflow_optuna_study = MlflowSparkStudy(
        pruner=optuna_pruner_in,
        sampler=optuna_sampler_in,
        study_name=run_name,
        storage=mlflow_storage,
    )
    mlflow_optuna_study._directions = ["maximize"]
    mlflow_optuna_study.optimize(objective_fn, n_trials=n_trials, n_jobs=n_jobs)

    # Extract best trial info
    best_model_params = mlflow_optuna_study.best_params
    best_model_params["random_state"] = rng_seed_in
    classifier_type = best_model_params.pop('classifier')

    # Reproduce best classifier
    if classifier_type  == "LogisticRegression":
        best_model = LogisticRegression(**best_model_params)
    elif classifier_type == "RandomForest":
        best_model = RandomForestClassifier(**best_model_params)
    elif classifier_type == "LightGBM":
        best_model = LGBMClassifier(force_row_wise=True, verbose=-1, **best_model_params)

    # Enable automatic logging of input samples, metrics, parameters, and models
    mlflow.sklearn.autolog(log_input_examples=True, log_models=False, silent=True)

    active_run = mlflow.active_run()
    if not active_run:
        active_run = client.search_runs(
            experiment_ids=[experiment_id],
            filter_string=f"tags.mlflow.runName = '{run_name}'",
            order_by=["start_time DESC"],
            max_results=1)[0]
    
    run_id = active_run.info.run_id

    with mlflow.start_run(run_id=run_id, experiment_id=experiment_id) as run:
        # Fit best model and log using FE client in parent run
        model_pipeline = Pipeline(steps=[("preprocessor", objective_fn.preprocessor), ("classifier", best_model)])
        model_pipeline.fit(X_train, Y_train)

        # Evaluate model and log into experiment
        mlflow_model = Model()
        pyfunc.add_to_model(mlflow_model, loader_module="mlflow.sklearn")
        pyfunc_model = PyFuncModel(model_meta=mlflow_model, model_impl=model_pipeline)

        # Log metrics for the training set
        training_eval_result = mlflow.evaluate(
            model=pyfunc_model,
            data=X_train.assign(**{str(label_col):Y_train}),
            targets=label_col,
            model_type="classifier",
            evaluator_config = {"log_model_explainability": False,
                                "metric_prefix": "training_" , "pos_label": pos_label_in }
        )

        # Log metrics for the test set
        test_eval_result = mlflow.evaluate(
            model=pyfunc_model,
            data=X_test.assign(**{str(label_col):Y_test}),
            targets=label_col,
            model_type="classifier",
            evaluator_config = {"log_model_explainability": True,
                                "metric_prefix": "test_" , "pos_label": pos_label_in }
        )

        # Create/Log model artifacts with embedded feature lookups
        fe.log_model(
            model=model_pipeline,
            artifact_path="model",
            flavor=mlflow.sklearn,
            training_set=training_set_specs_in,
            # env_manager="uv"
        )
        mlflow.end_run()

    return mlflow_optuna_study

# COMMAND ----------

# MAGIC %md
# MAGIC ### Execute training runs

# COMMAND ----------

# Invoke training function which will be distributed accross workers/nodes
distributed_study = optuna_hpo_fn(
  n_trials=32, # Decrease this for live demo purposes
  X_train=X_train,
  X_test=X_test,
  Y_train=Y_train,
        Y_test=Y_test,
  training_set_specs_in=training_set_specs,
  preprocessor_in=preprocessor,
  experiment_id=experiment_id,
  pos_label_in=pos_label,
<<<<<<< HEAD
  rng_seed_in=2025,
  run_name="mlops-hpo-best-run", # "smoke-test"
=======
  rng_seed_in=42,
  run_name="mlops-hpo-best-run-v3", #"smoke-test"
>>>>>>> 74028110
  optuna_sampler_in=optuna_sampler,
  optuna_pruner_in=NoneValuePruner(),
)

# COMMAND ----------

# MAGIC %md
# MAGIC ### Automate model promotion validation
# MAGIC
# MAGIC Next steps: 
# MAGIC - [Create Model Deployment Job]($./03a_create_deployment_job)
# MAGIC - [Search runs and trigger model promotion validation]($./03b_from_notebook_to_models_in_uc)<|MERGE_RESOLUTION|>--- conflicted
+++ resolved
@@ -19,25 +19,15 @@
 # MAGIC %md
 # MAGIC Last environment tested:
 # MAGIC ```
-<<<<<<< HEAD
 # MAGIC databricks-feature-engineering==0.13.0a8
 # MAGIC mlflow==3.3.2
 # MAGIC optuna>=4.4.0
 # MAGIC DBR/MLR16.4LTS (Recommended - Non-Autoscaling Cluster) OR Serverless v2
-=======
-# MAGIC databricks-feature-engineering==0.13.0a5
-# MAGIC mlflow==3.3.0
-# MAGIC optuna==4.5.0
->>>>>>> 74028110
 # MAGIC ```
 
 # COMMAND ----------
 
-<<<<<<< HEAD
 # MAGIC %pip install --quiet databricks-feature-engineering>=0.13.0a8 mlflow --upgrade lightgbm optuna
-=======
-# MAGIC %pip install --quiet databricks-feature-engineering>=0.13.0a5 mlflow --upgrade lightgbm optuna
->>>>>>> 74028110
 # MAGIC
 # MAGIC
 # MAGIC %restart_python
@@ -289,10 +279,7 @@
 # MAGIC
 # MAGIC
 # MAGIC We will leverage the new `MLflowStorage` and `MlflowSparkStudy` objects.
-<<<<<<< HEAD
-# MAGIC We will leverage the new `MLflowStorage` and `MlflowSparkStudy` objects.
-=======
->>>>>>> 74028110
+
 
 # COMMAND ----------
 
@@ -373,7 +360,6 @@
       classifier_obj = LGBMClassifier(force_row_wise=True, verbose=-1,
                                       n_estimators=n_estimators, max_depth=max_depth, learning_rate=learning_rate, max_bin=max_bin, num_leaves=num_leaves, random_state=self.rng_seed)
       
-<<<<<<< HEAD
     # Assemble the pipeline
     this_model = Pipeline(steps=[("preprocessor", self.preprocessor), ("classifier", classifier_obj)])
 
@@ -381,28 +367,15 @@
     mlflow.sklearn.autolog(disable=True) # Disable mlflow autologging to avoid logging artifacts for every run
     
     this_model.fit(self.X_train, self.Y_train)
-=======
-    try:
-      # Assemble the pipeline
-      this_model = Pipeline(steps=[("preprocessor", self.preprocessor), ("classifier", classifier_obj)])
-
-      # Fit the model
-      mlflow.sklearn.autolog(disable=True) # Disable mlflow autologging to avoid logging artifacts for every run
-      
-      this_model.fit(self.X_train, self.Y_train)
->>>>>>> 74028110
-
-      # Predict on validation set
-      y_val_pred = this_model.predict(self.X_val)
-
-      # Calculate and return F1-Score
-      f1_score_binary= f1_score(self.Y_val, y_val_pred, average="binary", pos_label=self.pos_label)
-
-      return f1_score_binary
-    
-    except Exception as e:
-      print(e)
-      return float("-inf")
+
+
+    # Predict on validation set
+    y_val_pred = this_model.predict(self.X_val)
+
+    # Calculate and return F1-Score
+    f1_score_binary= f1_score(self.Y_val, y_val_pred, average="binary", pos_label=self.pos_label)
+
+    return f1_score_binary
 
 # COMMAND ----------
 
@@ -421,20 +394,12 @@
   """Custom Pruner to ignore failed trials with None value."""
 
   def prune(self, study, trial):
-<<<<<<< HEAD
     # If the trial's value is None, prune it
     if trial.value is None:
       return True
       
     else:
       return False
-=======
-    def prune(self, study, trial):
-        # If the trial's value is None, prune it
-        if trial.value is None:
-            return True
-        return False
->>>>>>> 74028110
 
 # COMMAND ----------
 
@@ -444,17 +409,12 @@
 # COMMAND ----------
 
 objective_fn = ObjectiveOptuna(X_train, Y_train, preprocessor, pos_label_in=pos_label)
-<<<<<<< HEAD
 
 # COMMAND ----------
 
 # DBTITLE 1,without mlflow
 study_debug = optuna.create_study(direction="maximize", study_name="test_debug", sampler=optuna_sampler, pruner= NoneValuePruner())
 study_debug.optimize(objective_fn, n_trials=4, n_jobs=-1)
-=======
-study_debug = optuna.create_study(direction="maximize", study_name="test_debug", sampler=optuna_sampler, pruner= NoneValuePruner())
-study_debug.optimize(objective_fn, n_trials=8, n_jobs=-1)
->>>>>>> 74028110
 
 # COMMAND ----------
 
@@ -483,10 +443,6 @@
   print(f"Loading experiment: {experiment_name}")
   experiment_id = mlflow.get_experiment_by_name(experiment_name).experiment_id
 
-<<<<<<< HEAD
-
-=======
->>>>>>> 74028110
 except Exception as e:
   print(f"Creating experiment: {experiment_name}")
   experiment_id = mlflow.create_experiment(name=experiment_name, tags={"dbdemos":"advanced"})
@@ -519,11 +475,8 @@
 )
 mlflow_optuna_study_debug._directions = ["maximize"]
 
-<<<<<<< HEAD
 mlflow_optuna_study_debug.optimize(objective_fn, n_trials=8, n_jobs=4)
-=======
-mlflow_optuna_study_debug.optimize(objective_fn, n_trials=4, n_jobs=-1)
->>>>>>> 74028110
+
 
 # COMMAND ----------
 
@@ -545,14 +498,10 @@
 from mlflow import pyfunc
 
 
-<<<<<<< HEAD
 def optuna_hpo_fn(n_trials: int, X_train: pd.DataFrame, Y_train: pd.Series, X_test: pd.DataFrame, Y_test: pd.Series, training_set_specs_in, preprocessor_in: ColumnTransformer, experiment_id: str, pos_label_in: str = pos_label, rng_seed_in: int = 2025, run_name:str = "spark-mlflow-tuning", optuna_sampler_in: optuna.samplers.TPESampler = optuna_sampler, optuna_pruner_in: optuna.pruners.BasePruner = None, n_jobs: int = 4) -> optuna.study.study.Study:
     """
     Increasing `n_jobs` may cause experiment to fail due to failed trials which return None and can't be pruned/caught in parallel mode
     """
-=======
-def optuna_hpo_fn(n_trials: int, X_train: pd.DataFrame, Y_train: pd.Series, X_test: pd.DataFrame, Y_test: pd.Series, training_set_specs_in, preprocessor_in: ColumnTransformer, experiment_id: str, pos_label_in: str = pos_label, rng_seed_in: int = 2025, run_name:str = "spark-mlflow-tuning", optuna_sampler_in: optuna.samplers.TPESampler = optuna_sampler, optuna_pruner_in: optuna.pruners.BasePruner = None) -> optuna.study.study.Study:
->>>>>>> 74028110
 
     # Kick distributed HPO as nested runs
     objective_fn = ObjectiveOptuna(X_train, Y_train, preprocessor_in, rng_seed_in, pos_label_in)
@@ -651,13 +600,8 @@
   preprocessor_in=preprocessor,
   experiment_id=experiment_id,
   pos_label_in=pos_label,
-<<<<<<< HEAD
   rng_seed_in=2025,
   run_name="mlops-hpo-best-run", # "smoke-test"
-=======
-  rng_seed_in=42,
-  run_name="mlops-hpo-best-run-v3", #"smoke-test"
->>>>>>> 74028110
   optuna_sampler_in=optuna_sampler,
   optuna_pruner_in=NoneValuePruner(),
 )
