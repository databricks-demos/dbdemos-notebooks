--- conflicted
+++ resolved
@@ -312,15 +312,8 @@
         "libraries": [
           {
             "glob": {
-<<<<<<< HEAD
               "include": "{{DEMO_FOLDER}}/01-Data-ingestion/01.1 - SDP-sqls/transformations/**"
-=======
-<<<<<<< HEAD
               "include": "{{DEMO_FOLDER}}/01-Data-ingestion/01.1 - SDP-sqls/transformations/**"
-=======
-              "include": "{{DEMO_FOLDER}}/01-Data-ingestion/01.1 - sdp-sqls/transformations/**"
->>>>>>> main
->>>>>>> 71f3da40
             }
           }
         ],
@@ -331,15 +324,8 @@
         "channel": "CURRENT",
         "catalog": "{{CATALOG}}",
         "serverless": True,
-<<<<<<< HEAD
         "root_path": "{{DEMO_FOLDER}}/01-Data-ingestion/01.1 - SDP-sqls"
-=======
-<<<<<<< HEAD
         "root_path": "{{DEMO_FOLDER}}/01-Data-ingestion/01.1 - SDP-sqls"
-=======
-        "root_path": "{{DEMO_FOLDER}}/01-Data-ingestion/01.1 - sdp-sqls"
->>>>>>> main
->>>>>>> 71f3da40
       }
     },
     {
@@ -350,15 +336,8 @@
         "libraries": [
           {
             "glob": {
-<<<<<<< HEAD
               "include": "{{DEMO_FOLDER}}/01-Data-ingestion/01.2 - SDP-python/transformations/**"
-=======
-<<<<<<< HEAD
               "include": "{{DEMO_FOLDER}}/01-Data-ingestion/01.2 - SDP-python/transformations/**"
-=======
-              "include": "{{DEMO_FOLDER}}/01-Data-ingestion/01.2 - sdp-python/transformations/**"
->>>>>>> main
->>>>>>> 71f3da40
             }
           }
         ],
@@ -369,15 +348,8 @@
         "channel": "CURRENT",
         "catalog": "{{CATALOG}}",
         "serverless": True,
-<<<<<<< HEAD
         "root_path": "{{DEMO_FOLDER}}/01-Data-ingestion/01.2 - SDP-python"
-=======
-<<<<<<< HEAD
         "root_path": "{{DEMO_FOLDER}}/01-Data-ingestion/01.2 - SDP-python"
-=======
-        "root_path": "{{DEMO_FOLDER}}/01-Data-ingestion/01.2 - sdp-python"
->>>>>>> main
->>>>>>> 71f3da40
       }
     }
   ],
