--- conflicted
+++ resolved
@@ -320,11 +320,7 @@
 # MAGIC %md
 # MAGIC We'll also demonstrate creating the standard deviation by using the variance metric that we just created. Note that stddev is already included in the default metrics, and this is for illustration purposes. This is done by creating a derived metric. Note that **derived metrics cannot access template items like `{{input_column}}` in their definitions.** This metric uses `variance` which was calculated for the `TotalPurchaseAmount` and `Discount` fields, so we can use them here as input columns.
 # MAGIC
-<<<<<<< HEAD
 # MAGIC **Notice that we pass in `["TotalPurchaseAmount", "Discount"]` as `input_columns` as well**. If you use `:table` as `input_columns`, you need to specify the column names in calculating the metric, i.e. you'd need to create a metric for `TotalPurchaseAmountStd` and the following drift metrics. The steps would need to be repeated for the `Discount` column again. Specifying `input_columns=["TotalPurchaseAmount", "Discount"]` is more efficient.
-=======
-# MAGIC Notice that we pass in `["TotalPurchaseAmount", "Discount"]` as `input_columns`. If you use `:table` as `input_columns`, you need to specify the column names in calculating the metric, i.e. you'd need to create a metric for `TotalPurchaseAmountStd` and the following drift metrics. The steps would need to be repeated for the `Discount` column again. Specifying `input_columns=["TotalPurchaseAmount", "Discount"]` is more efficient.
->>>>>>> 6e6f85e0
 
 # COMMAND ----------
 
