--- conflicted
+++ resolved
@@ -19,13 +19,10 @@
 # MAGIC
 # MAGIC
 # MAGIC %restart_python
-<<<<<<< HEAD
-=======
 
 # COMMAND ----------
 
 # MAGIC %run ../_resources/00-setup $adv_mlops=true
->>>>>>> 662311cb
 
 # COMMAND ----------
 
