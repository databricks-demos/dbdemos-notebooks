# Databricks notebook source
# MAGIC %md 
# MAGIC ## Demo bundle configuration
# MAGIC Please ignore / do not delete, only used to prep and bundle the demo

# COMMAND ----------

{
    "name": "mlops-end2end",
    "category": "data-science",
    "custom_schema_supported": True,
    "default_catalog": "main",
    "default_schema": "dbdemos_mlops",
    "serverless_supported": True,
    "title": "MLOps - End 2 end pipeline",
    "description": "Automate your model deployment with MLFlow and UC, end 2 end!",
    "fullDescription": "This demo covers a full MLOPs pipeline. We'll show you how Databricks Lakehouse can be leverage to orchestrate and deploy model in production while ensuring governance, security and robustness.<ul></li>Ingest data and save them as feature store</li><li>Build ML model with Databricks AutoML</li><li>Setup MLFlow hook to automatically test our models</li><li>Create the model test job</li><li>Automatically move model in production once the test are validated</li><li>Periodically retrain our model to prevent from drift</li></ul><br/><br/>Note that this is a fairly advanced demo. If you're new to Databricks and just want to learn about ML, we recommend starting with a ML demo or one of the Lakehouse demos.",
    "usecase": "Data Science & AI",
    "products": [
        "Lakehouse Monitoring",
        "MLFlow",
        "Model Serving",
        "Online Tables",
        "Workflows"
    ],
    "related_links": [
        {
            "title": "View all Product demos",
            "url": "<TBD: LINK TO A FILTER WITH ALL DBDEMOS CONTENT>"
        },
        {
            "title": "Free Dolly",
            "url": "https://www.databricks.com/blog/2023/04/12/dolly-first-open-commercially-viable-instruction-tuned-llm"
        }
    ],
    "recommended_items": ["sql-ai-functions", "feature-store", "llm-dolly-chatbot"],
    "demo_assets": [
        {
            "title": "Databricks SQL Dashboard: Customer Churn prediction",
            "url": "https://www.dbdemos.ai/assets/img/dbdemos/mlops-end2end-dashboard-0.png"
        }
    ],
    "bundle": True,
    "tags": [{"ds": "Data Science"}],
    "notebooks": [
        {
            "path": "_resources/00-setup",
            "pre_run": False,
            "publish_on_website": False,
            "add_cluster_setup_cell": False,
            "title": "Setup",
            "description": "Init data for demo."
        },
        {
            "path": "01-mlops-quickstart/00_mlops_end2end_quickstart_presentation",
            "pre_run": True,
            "publish_on_website": True,
            "add_cluster_setup_cell": True,
            "title": "MLOps end2end presentation",
            "description": "Understand MLOps and the flow we'll implement for Customer Churn detection."
        },
        {
            "path": "01-mlops-quickstart/01_feature_engineering",
            "pre_run": True,
            "publish_on_website": True,
            "add_cluster_setup_cell": True,
            "title": "Feature engineering & Feature store for Auto-ML",
            "description": "Create and save your features to Feature store."
        },
        {
            "path": "01-mlops-quickstart/02_train_lightGBM",
            "pre_run": True,
            "publish_on_website": True,
            "add_cluster_setup_cell": True,
            "title": "Train ML model",
            "description": "Leverage XGBoost to build a first ML model."
        },
        {
            "path": "01-mlops-quickstart/03_from_notebook_to_models_in_uc",
            "pre_run": True,
            "publish_on_website": True,
            "add_cluster_setup_cell": True,
            "title": "Register your best run with UC",
            "description": "Leverage MLFlow to find your best training run and save as Challenger"
        },
        {
            "path": "01-mlops-quickstart/04_challenger_validation",
            "pre_run": True,
            "publish_on_website": True,
            "add_cluster_setup_cell": True,
            "title": "Validate your Challenger model",
            "description": "Test your challenger model and move it as Champion."
        },
        {
            "path": "01-mlops-quickstart/05_batch_inference",
            "pre_run": True,
            "publish_on_website": True,
            "add_cluster_setup_cell": True,
            "title": "Run inference",
            "description": "Leverage your ML model within inference pipelines."
        },
        {
            "path": "02-mlops-advanced/00_mlops_end2end_advanced",
            "pre_run": True,
            "publish_on_website": True,
            "add_cluster_setup_cell": True,
            "depends_on_previous": False,
            "title": "MLOps Advanced end2end presentation",
            "description": "Understand MLOps and the flow we'll implement for Customer Churn detection."
        },
        {
            "path": "02-mlops-advanced/01_feature_engineering",
            "pre_run": True,
            "publish_on_website": True,
            "add_cluster_setup_cell": True,
            "title": "Feature engineering & Feature store for Auto-ML",
            "description": "Create and save your features to Feature store."
        },
        {
            "path": "02-mlops-advanced/02_model_training_hpo_optuna",
            "pre_run": True,
            "publish_on_website": True,
            "add_cluster_setup_cell": True,
            "title": "Train a better ML model",
            "description": "Leverage Optuna to fine tune hyperparameter and deploy a new model."
        },
        {
            "path": "02-mlops-advanced/03a_create_deployment_job",
            "pre_run": True,
            "publish_on_website": True,
            "add_cluster_setup_cell": True,
            "title": "Register your best run with UC",
            "description": "Leverage MLFlow to find your best training run and save as Challenger"
        },
        {
            "path": "02-mlops-advanced/03b_from_notebook_to_models_in_uc",
            "pre_run": True,
            "publish_on_website": True,
            "add_cluster_setup_cell": True,
            "title": "Deploy new model",
            "description": "Deploy the model to UC"
        },
        {
            "path": "02-mlops-advanced/04a_challenger_validation",
            "pre_run": True,
            "publish_on_website": True,
            "add_cluster_setup_cell": True,
            "title": "Validate your Challenger model",
            "description": "Test your challenger model and move it as Champion."
        },
        {
            "path": "02-mlops-advanced/04b_challenger_approval",
            "pre_run": True,
            "publish_on_website": True,
            "add_cluster_setup_cell": True,
            "title": "Approve your Challenger model",
            "description": "New model approval."
        },
        {
            "path": "02-mlops-advanced/05_batch_inference",
            "pre_run": True,
            "publish_on_website": True,
            "add_cluster_setup_cell": True,
            "title": "Run inference",
            "description": "Leverage your ML model within inference pipelines."
        },
        {
            "path": "02-mlops-advanced/06_serve_features_and_model",
            "pre_run": False,
            "publish_on_website": True,
            "add_cluster_setup_cell": False,
            "title": "Serve feature & model in real time serving endpoint",
            "description": "Create online table & serve model in a serverless endpoint"
        },
        {
            "path": "02-mlops-advanced/07_model_monitoring",
            "pre_run": True,
            "publish_on_website": True,
            "add_cluster_setup_cell": True,
            "title": "Create a monitor for inference table",
            "description": "Leverage lakehouse monitoring to monitor inference table for drifts."
        },
        {
            "path": "02-mlops-advanced/08_drift_detection",
            "pre_run": True,
            "publish_on_website": True,
            "add_cluster_setup_cell": True,
            "title": "Generate synthetic inference ata & detect drift",
            "description": "Create synthetic data and detect drift"
        }
    ],
    "init_job": {
        "settings": {
            "name": "dbdemos_mlops_end2end_init_{{CURRENT_USER_NAME}}",
            "email_notifications": {"no_alert_for_skipped_runs": False},
            "timeout_seconds": 0,
            "max_concurrent_runs": 1,
            "tasks": [
                {
                    "task_key": "qs_setup",
                    "run_if": "ALL_SUCCESS",
                    "notebook_task": {
                        "notebook_path": "{{DEMO_FOLDER}}/01-mlops-quickstart/00_mlops_end2end_quickstart_presentation",
                        "source": "WORKSPACE"
                    },
                    "job_cluster_key": "Shared_job_cluster",
                    "timeout_seconds": 0,
                    "email_notifications": {},
                    "webhook_notifications": {}
                },
                {
                    "task_key": "qs_feature_engineering",
                    "depends_on": [{"task_key": "qs_setup"}],
                    "run_if": "ALL_SUCCESS",
                    "notebook_task": {
                        "notebook_path": "{{DEMO_FOLDER}}/01-mlops-quickstart/01_feature_engineering",
                        "source": "WORKSPACE"
                    },
                    "job_cluster_key": "Shared_job_cluster",
                    "timeout_seconds": 0,
                    "email_notifications": {},
                    "webhook_notifications": {}
                },
                {
                    "task_key": "qs_training",
                    "depends_on": [{"task_key": "qs_feature_engineering"}],
                    "run_if": "ALL_SUCCESS",
                    "notebook_task": {
                        "notebook_path": "{{DEMO_FOLDER}}/01-mlops-quickstart/02_train_lightGBM",
                        "source": "WORKSPACE"
                    },
                    "job_cluster_key": "Shared_job_cluster",
                    "timeout_seconds": 0,
                    "email_notifications": {},
                    "webhook_notifications": {}
                },
                {
                    "task_key": "qs_register_model",
                    "depends_on": [{"task_key": "qs_training"}],
                    "run_if": "ALL_SUCCESS",
                    "notebook_task": {
                        "notebook_path": "{{DEMO_FOLDER}}/01-mlops-quickstart/03_from_notebook_to_models_in_uc",
                        "source": "WORKSPACE"
                    },
                    "job_cluster_key": "Shared_job_cluster",
                    "timeout_seconds": 0,
                    "email_notifications": {},
                    "webhook_notifications": {}
                },
                {
                    "task_key": "qs_challenger_validation",
                    "depends_on": [{"task_key": "qs_register_model"}],
                    "run_if": "ALL_SUCCESS",
                    "notebook_task": {
                        "notebook_path": "{{DEMO_FOLDER}}/01-mlops-quickstart/04_challenger_validation",
                        "source": "WORKSPACE"
                    },
                    "job_cluster_key": "Shared_job_cluster",
                    "timeout_seconds": 0,
                    "email_notifications": {},
                    "webhook_notifications": {}
                },
                {
                    "task_key": "qs_batch_inference",
                    "depends_on": [{"task_key": "qs_challenger_validation"}],
                    "run_if": "ALL_SUCCESS",
                    "notebook_task": {
                        "notebook_path": "{{DEMO_FOLDER}}/01-mlops-quickstart/05_batch_inference",
                        "source": "WORKSPACE"
                    },
                    "job_cluster_key": "Shared_job_cluster",
                    "timeout_seconds": 0,
                    "email_notifications": {},
                    "webhook_notifications": {}
                },
                {
                    "task_key": "adv_setup",
                    "run_if": "ALL_SUCCESS",
                    "notebook_task": {
                        "notebook_path": "{{DEMO_FOLDER}}/02-mlops-advanced/00_mlops_end2end_advanced",
                        "source": "WORKSPACE"
                    },
                    "job_cluster_key": "Shared_job_cluster",
                    "timeout_seconds": 0,
                    "email_notifications": {},
                    "webhook_notifications": {}
                },
                {
                    "task_key": "adv_feature_engineering",
                    "depends_on": [{"task_key": "adv_setup"}],
                    "run_if": "ALL_SUCCESS",
                    "notebook_task": {
                        "notebook_path": "{{DEMO_FOLDER}}/02-mlops-advanced/01_feature_engineering",
                        "source": "WORKSPACE"
                    },
                    "job_cluster_key": "Shared_job_cluster",
                    "timeout_seconds": 0,
                    "email_notifications": {},
                    "webhook_notifications": {}
                },
                {
                    "task_key": "adv_training",
                    "depends_on": [{"task_key": "adv_feature_engineering"}],
                    "run_if": "ALL_SUCCESS",
                    "notebook_task": {
                        "notebook_path": "{{DEMO_FOLDER}}/02-mlops-advanced/02_model_training_hpo_optuna",
                        "source": "WORKSPACE"
                    },
                    "job_cluster_key": "Shared_job_cluster",
                    "timeout_seconds": 0,
                    "email_notifications": {},
                    "webhook_notifications": {}
                },
                {
                    "task_key": "adv_register_model",
                    "depends_on": [{"task_key": "adv_training"}],
                    "run_if": "ALL_SUCCESS",
                    "notebook_task": {
                        "notebook_path": "{{DEMO_FOLDER}}/02-mlops-advanced/03a_create_deployment_job",
                        "source": "WORKSPACE"
                    },
                    "job_cluster_key": "Shared_job_cluster",
                    "timeout_seconds": 0,
                    "email_notifications": {},
                    "webhook_notifications": {}
                },
                {
                    "task_key": "adv_register_model2",
                    "depends_on": [{"task_key": "adv_register_model"}],
                    "run_if": "ALL_SUCCESS",
                    "notebook_task": {
                        "notebook_path": "{{DEMO_FOLDER}}/02-mlops-advanced/03b_from_notebook_to_models_in_uc",
                        "source": "WORKSPACE"
                    },
                    "job_cluster_key": "Shared_job_cluster",
                    "timeout_seconds": 0,
                    "email_notifications": {},
                    "webhook_notifications": {}
                },
                {
                    "task_key": "adv_batch_inference",
                    "depends_on": [{"task_key": "adv_register_model2"}],
                    "run_if": "ALL_SUCCESS",
                    "notebook_task": {
                        "notebook_path": "{{DEMO_FOLDER}}/02-mlops-advanced/05_batch_inference",
                        "source": "WORKSPACE"
                    },
                    "job_cluster_key": "Shared_job_cluster",
                    "timeout_seconds": 0,
                    "email_notifications": {},
                    "webhook_notifications": {}
                },
                {
                    "task_key": "adv_set_up_monitoring",
                    "depends_on": [{"task_key": "adv_batch_inference"}],
                    "run_if": "ALL_SUCCESS",
                    "notebook_task": {
                        "notebook_path": "{{DEMO_FOLDER}}/02-mlops-advanced/07_model_monitoring",
                        "source": "WORKSPACE"
                    },
                    "job_cluster_key": "Shared_job_cluster",
                    "timeout_seconds": 0,
                    "email_notifications": {},
                    "webhook_notifications": {}
                },
                {
                    "task_key": "adv_detect_drift",
                    "depends_on": [{"task_key": "adv_set_up_monitoring"}],
                    "run_if": "ALL_SUCCESS",
                    "notebook_task": {
                        "notebook_path": "{{DEMO_FOLDER}}/02-mlops-advanced/08_drift_detection",
                        "source": "WORKSPACE"
                    },
                    "job_cluster_key": "Shared_job_cluster",
                    "timeout_seconds": 0,
                    "email_notifications": {},
                    "webhook_notifications": {}
                }
            ],
            "job_clusters": [
                {
                    "job_cluster_key": "Shared_job_cluster",
                    "new_cluster": {
                        "performance_target": "STANDARD"
<<<<<<< HEAD
                    },
                },
=======
                    }
                }
>>>>>>> a2c41bee
            ],
            "format": "MULTI_TASK"
        }
    },
    "workflows": [
        {
            "start_on_install": False,
            "id": "retraining-and-deployment-job",
            "definition": {
                "settings": {
                    "name": "Advanced MLOPS - Retraining and Deployment",
                    "email_notifications": {"no_alert_for_skipped_runs": False},
                    "webhook_notifications": {},
                    "timeout_seconds": 0,
                    "max_concurrent_runs": 1,
                    "tasks": [
                        {
                            "task_key": "Drift_detection",
                            "run_if": "ALL_SUCCESS",
                            "notebook_task": {
                                "notebook_path": "{{DEMO_FOLDER}}/02-mlops-advanced/08_drift_detection",
                                "source": "WORKSPACE"
                            },
                            "job_cluster_key": "mlops_batch_inference_cluster",
                            "timeout_seconds": 0,
                            "email_notifications": {},
                            "webhook_notifications": {}
                        },
                        {
                            "task_key": "Check_Violations",
                            "depends_on": [{"task_key": "Drift_detection"}],
                            "run_if": "ALL_SUCCESS",
                            "condition_task": {
                                "op": "GREATER_THAN",
                                "left": "{{tasks.Drift_detection.values.all_violations_count}}",
                                "right": "0"
                            },
                            "timeout_seconds": 0,
                            "email_notifications": {},
                            "webhook_notifications": {}
                        },
                        {
                            "task_key": "Model_training",
                            "depends_on": [
                                {"task_key": "Check_Violations", "outcome": "true"}
                            ],
                            "run_if": "ALL_SUCCESS",
                            "notebook_task": {
                                "notebook_path": "{{DEMO_FOLDER}}/02-mlops-advanced/02_model_training_hpo_optuna",
                                "source": "WORKSPACE"
                            },
                            "job_cluster_key": "mlops_batch_inference_cluster",
                            "timeout_seconds": 0,
                            "email_notifications": {},
                            "webhook_notifications": {}
                        },
                        {
                            "task_key": "Register_model",
                            "depends_on": [{"task_key": "Model_training"}],
                            "run_if": "ALL_SUCCESS",
                            "notebook_task": {
                                "notebook_path": "{{DEMO_FOLDER}}/02-mlops-advanced/03b_from_notebook_to_models_in_uc",
                                "source": "WORKSPACE"
                            },
                            "job_cluster_key": "mlops_batch_inference_cluster",
                            "timeout_seconds": 0,
                            "email_notifications": {},
                            "webhook_notifications": {}
<<<<<<< HEAD
                        },
=======
                        }
>>>>>>> a2c41bee
                    ],
                    "job_clusters": [
                        {
                            "job_cluster_key": "mlops_batch_inference_cluster",
                            "new_cluster": {
                                "performance_target": "STANDARD"
                            }
                        }
                    ],
                    "queue": {"enabled": True}
                }
            }
        }
    ],
    "cluster": {
        "spark_version": "16.4.x-cpu-ml-scala2.12",
        "spark_conf": {
            "spark.master": "local[*]",
            "spark.databricks.cluster.profile": "singleNode"
        },
        "custom_tags": {"ResourceClass": "SingleNode"},
        "single_user_name": "{{CURRENT_USER}}",
        "data_security_mode": "SINGLE_USER",
        "num_workers": 0
    }
}<|MERGE_RESOLUTION|>--- conflicted
+++ resolved
@@ -382,13 +382,8 @@
                     "job_cluster_key": "Shared_job_cluster",
                     "new_cluster": {
                         "performance_target": "STANDARD"
-<<<<<<< HEAD
-                    },
-                },
-=======
                     }
                 }
->>>>>>> a2c41bee
             ],
             "format": "MULTI_TASK"
         }
@@ -457,11 +452,7 @@
                             "timeout_seconds": 0,
                             "email_notifications": {},
                             "webhook_notifications": {}
-<<<<<<< HEAD
-                        },
-=======
                         }
->>>>>>> a2c41bee
                     ],
                     "job_clusters": [
                         {
